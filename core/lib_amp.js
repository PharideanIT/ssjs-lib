--- conflicted
+++ resolved
@@ -249,7 +249,7 @@
         // parameters
         amp += "'" + string + "'";
         if(encoding) {
-            amp += ",'" + encoding + "'";
+            amp += "'" + encoding + "'";
         }
         // function close
         amp += ") ";
@@ -283,7 +283,7 @@
         // parameters
         amp += "'" + string + "'";
         if(encoding) {
-            amp += ",'" + encoding + "'";
+            amp += "'" + encoding + "'";
         }
         // function close
         amp += ") ";
@@ -317,7 +317,7 @@
         // parameters
         amp += "'" + string + "'";
         if(encoding) {
-            amp += ",'" + encoding + "'";
+            amp += "'" + encoding + "'";
         }
         // function close
         amp += ") ";
@@ -328,37 +328,6 @@
 
         return Platform.Function.TreatAsContent(amp);
      }
-
-    /**
-     * This function allows users to create JSON web tokens (JWTs). 
-     * 
-     * It uses a key to create a hash of the JWT payload. The hash is included in the JWT content to allow validation. 
-     * The JWT payload isn’t encrypted.
-     * The difference between GetJWT() and its companion function GetJWTByKeyName() is the first parameter. 
-     * The GetJWT() first parameter is a key string that the caller supplies directly through their preferred method. 
-     * For example, the key string is encrypted and stored in a data extension.
-     *
-     *
-     * @param  {string}    string       A key string.
-     * @param  {string}    algorithm    Name of a JWT standard hash algorithm from among HS256, HS384, or HS512.
-     * @param  {object}    payload      The payload, a JSON object with name-value pairs. The payload isn't encrypted.
-     *
-     * @returns {string}    A jwt token
-     */
-    function GetJWT(key,algorithm,payload) {
-        var varName = '@amp__GetJWT';
-
-        // AMP decleration
-        var amp = "\%\%[ ";
-        // function open        
-        amp += "set "+varName+" = GetJWT('"+key+"','"+algorithm+"','"+payload+"')";
-        // output
-        amp += "output(concat("+varName+")) ";
-        // end of AMP
-        amp += "]\%\%";
-
-        return Platform.Function.TreatAsContent(amp);
-    }
 
     /**
      * Enables the AMP function DataExtensionRowCount in SSJS
@@ -437,11 +406,7 @@
      *
      * This function decrypts a string with the specified algorithm and qualifiers.
      *
-<<<<<<< HEAD
-     * @param {string} string           String to encrypt
-=======
      * @param {string} string           String to decrypt
->>>>>>> c2125b0b
      * @param {string} algorithm        Algorithm used to encrypt the string. Valid values are aes, des, and tripledes
      * @param {string} password_key     Password External Key for retrieval from Key Management
      * @param {string} password         Password value
@@ -478,44 +443,4 @@
         return Platform.Function.TreatAsContent(amp);
     }
 
-<<<<<<< HEAD
-    /**
-     * Enables the AMP function DecryptSymmetric in SSJS
-     *
-     * Applies an XSL transform to an XML document.
-     *
-     * @param {string} xml      XML to transform
-     * @param {string} xsl      XSL document used in the transformation
-     *
-     * @see {@link https://developer.salesforce.com/docs/atlas.en-us.noversion.mc-programmatic-content.meta/mc-programmatic-content/transformxml.htm}
-     */
-     function TransformXML(xml,xsl) {
-        var varName = '@amp__TransformXML',
-            param = [xml,xsl];
-
-        // AMP decleration
-        var amp = "\%\%[ ";
-        // function open        
-        amp += "set "+varName+" = TransformXML(";
-        // string parameter
-        amp += "'" + string + "'";
-
-        for (var i = 0; i < param.length; i++) {
-            var value = (param[i]) ? "'"+param[i]+"'" : '@null';
-            amp += "," + value;    
-        }
-
-        // function close
-        amp += ") ";
-        // output
-        amp += "output(concat("+varName+")) ";
-        // end of AMP
-        amp += "]\%\%";
-
-        return Platform.Function.TreatAsContent(amp);
-    }
-
-
-=======
->>>>>>> c2125b0b
 </script>